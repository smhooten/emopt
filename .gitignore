# Prerequisites
*.d

# Compiled Object files
*.slo
*.lo
*.o
*.obj

# Precompiled Headers
*.gch
*.pch

# Compiled Dynamic libraries
*.so
*.dylib
*.dll

# Fortran module files
*.mod
*.smod

# Compiled Static libraries
*.lai
*.la
*.a
*.lib

# Executables
*.exe
*.out
*.app

# Python ignores
*.pyc
*.p

# misc files
*.h5
*.pdf
.*.swp
.DS_Store
._.DS_Store
._*
<<<<<<< HEAD
*.fsp
*.npz
=======
*.log
>>>>>>> 201288ff

# Python dist files
build/
build/lib/emopt
!docs/build/
emopt.egg-info/
dist/
docs/build/doctrees
docs/build/html<|MERGE_RESOLUTION|>--- conflicted
+++ resolved
@@ -42,12 +42,7 @@
 .DS_Store
 ._.DS_Store
 ._*
-<<<<<<< HEAD
-*.fsp
-*.npz
-=======
 *.log
->>>>>>> 201288ff
 
 # Python dist files
 build/
